--- conflicted
+++ resolved
@@ -11,7 +11,6 @@
 
 export { Job };
 
-<<<<<<< HEAD
 export interface JobMeta
   extends Pick<JobDTO, "id" | "count" | "exclusive" | "retry"> {
   /**
@@ -21,11 +20,7 @@
 }
 
 export type QuirrelJobHandler<T> = (job: T, meta: JobMeta) => Promise<void>;
-export type DefaultJobOptions = Pick<EnqueueJobOpts, "exclusive" | "retry">;
-=======
-export type QuirrelJobHandler<T> = (job: T) => Promise<void>;
 export type DefaultJobOptions = Pick<EnqueueJobOptions, "exclusive" | "retry">;
->>>>>>> 35f88048
 
 interface CreateQuirrelClientArgs<T> {
   route: string;
