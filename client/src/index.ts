--- conflicted
+++ resolved
@@ -254,13 +254,13 @@
       stringifiedBody = this.encryptor.encrypt(stringifiedBody);
     }
 
-<<<<<<< HEAD
     const res = await fetch(this.baseUrl, {
       method: "POST",
       headers: {
         "Content-Type": "application/json",
         ...this.authHeaders,
       },
+      credentials: "omit",
       body: JSON.stringify({
         ...this.defaultJobOptions,
         body: stringifiedBody,
@@ -271,26 +271,6 @@
     });
 
     const body = await res.json();
-=======
-    const res = await fetch(
-      this.baseUrl + "/queues/" + encodeURIComponent(endpoint),
-      {
-        method: "POST",
-        headers: {
-          "Content-Type": "application/json",
-          ...this.getAuthHeaders(),
-        },
-        credentials: "omit",
-        body: JSON.stringify({
-          ...this.defaultJobOptions,
-          body: stringifiedBody,
-          delay,
-          id: opts.id,
-          repeat: opts.repeat,
-        }),
-      }
-    );
->>>>>>> e141cb14
 
     if (res.status !== 201) {
       throw new Error(`Unexpected response: ${body}`);
