<img src="./logo.png" height="70px" align="left" />

# Quirrel

![CI](https://github.com/quirrel-dev/quirrel/workflows/CI/badge.svg)
[![Coverage Status](https://coveralls.io/repos/github/quirrel-dev/quirrel/badge.svg?branch=main)](https://coveralls.io/github/quirrel-dev/quirrel?branch=main)
[![Better Uptime Badge](https://betteruptime.com/status-badges/v1/monitor/4u38.svg)](https://status.quirrel.dev)
[![Twitter Follow](https://img.shields.io/twitter/follow/skn0tt?label=Stay%20updated&style=social)](https://twitter.com/skn0tt)

<p align="middle">
  The Task Queueing Solution for Serverless.
</p>

- [Landing Page](https://quirrel.dev)
- [Documentation](https://docs.quirrel.dev)

Quirrel makes job queueing simple as cake. It supports delayed jobs, fanout jobs, recurring jobs and CRON jobs.

Quirrel values ...

- great DX (through [tailormade client libraries](https://docs.quirrel.dev/api/queue) & the [development UI](https://docs.quirrel.dev/development-ui))
- privacy (through end-to-end encryption)
- free software (it's MIT licensed!)
- easy setup (through [hosted offering](https://quirrel.dev) and easy on-prem)

## Getting Started

<<<<<<< HEAD
If you want to learn about Quirrel, check out [the tutorial](https://dev.to/quirrel/building-a-water-drinking-reminder-with-next-js-and-quirrel-1ckj)!
=======
If you want to learn about Quirrel, ceck out [the tutorial](https://dev.to/quirrel/building-a-water-drinking-reminder-with-next-js-and-quirrel-1ckj)!

If you want to integrate Quirrel into an existing application, check out the [Getting Started Guide](https://docs.quirrel.dev).
>>>>>>> b8d4a848

## Contributors ✨

Thanks goes to these wonderful people ([emoji key](https://allcontributors.org/docs/en/emoji-key)):

<!-- ALL-CONTRIBUTORS-LIST:START - Do not remove or modify this section -->
<!-- prettier-ignore-start -->
<!-- markdownlint-disable -->
<table>
  <tr>
    <td align="center"><a href="https://github.com/Skn0tt"><img src="https://avatars.githubusercontent.com/u/14912729?v=4?s=100" width="100px;" alt=""/><br /><sub><b>Simon Knott</b></sub></a><br /><a href="https://github.com/quirrel-dev/quirrel/commits?author=Skn0tt" title="Code">💻</a> <a href="#ideas-Skn0tt" title="Ideas, Planning, & Feedback">🤔</a> <a href="#content-Skn0tt" title="Content">🖋</a></td>
    <td align="center"><a href="https://github.com/batteredgherkin"><img src="https://avatars.githubusercontent.com/u/45402110?v=4?s=100" width="100px;" alt=""/><br /><sub><b>batteredgherkin</b></sub></a><br /><a href="#design-batteredgherkin" title="Design">🎨</a></td>
    <td align="center"><a href="https://aalaap.com"><img src="https://avatars.githubusercontent.com/u/79404?v=4?s=100" width="100px;" alt=""/><br /><sub><b>Aalaap Ghag</b></sub></a><br /><a href="https://github.com/quirrel-dev/quirrel/commits?author=aalaap" title="Documentation">📖</a></td>
  </tr>
</table>

<!-- markdownlint-restore -->
<!-- prettier-ignore-end -->

<!-- ALL-CONTRIBUTORS-LIST:END -->

This project follows the [all-contributors](https://github.com/all-contributors/all-contributors) specification. Contributions of any kind welcome!<|MERGE_RESOLUTION|>--- conflicted
+++ resolved
@@ -25,13 +25,9 @@
 
 ## Getting Started
 
-<<<<<<< HEAD
 If you want to learn about Quirrel, check out [the tutorial](https://dev.to/quirrel/building-a-water-drinking-reminder-with-next-js-and-quirrel-1ckj)!
-=======
-If you want to learn about Quirrel, ceck out [the tutorial](https://dev.to/quirrel/building-a-water-drinking-reminder-with-next-js-and-quirrel-1ckj)!
 
 If you want to integrate Quirrel into an existing application, check out the [Getting Started Guide](https://docs.quirrel.dev).
->>>>>>> b8d4a848
 
 ## Contributors ✨
 
