import { run } from "./runQuirrel";
import fastify, { FastifyInstance } from "fastify";
import delay from "delay";
import type * as http from "http";
import * as request from "supertest";

describe("jobs", () => {
  let quirrel: http.Server;
  let teardown: () => Promise<void>;

  let server: FastifyInstance;
  let endpoint: string;
  let bodies: any[] = [];
  let lastBody: any = undefined;

  beforeAll(async () => {
    const result = await run();
    quirrel = result.server;
    teardown = result.teardown;

    await result.redis.flushall();

    const server = fastify();
    server.post("/", (request, reply) => {
      lastBody = request.body;
      bodies.push(lastBody);
      reply.status(200).send("OK");
    });

    endpoint = await server.listen(0);

    
  });

  beforeEach(() => {
    bodies = [];
    lastBody = undefined;
  });

  afterAll(async () => {
    await Promise.all([teardown(), server.close()]);
  });

  test("post a job", async () => {
    await request(quirrel)
      .post("/jobs")
      .send({ endpoint, body: { foo: "bar" } })
      .expect(200);

    await delay(300);

    expect(lastBody).toEqual('{"foo":"bar"}');
  });

  test("post a delayed job", async () => {
    await request(quirrel)
      .post("/jobs")
      .send({
        endpoint,
        body: { lol: "lel" },
        runAt: new Date(Date.now() + 300).toISOString(),
      })
      .expect(200);

    await delay(150);

    expect(lastBody).not.toEqual('{"lol":"lel"}');

    await delay(300);

    expect(lastBody).toEqual('{"lol":"lel"}');
  });

  test("delete a job before it's executed", async () => {
    const { body } = await request(quirrel)
      .post("/jobs")
      .send({
        endpoint,
        body: { iWill: "beDeleted" },
        runAt: new Date(Date.now() + 300).toISOString(),
      })
      .expect(200);

    expect(typeof body.jobId).toBe("string");

    await request(quirrel).delete(`/jobs/${body.jobId}`).expect(204);

    await delay(500);

    expect(lastBody).not.toEqual('{"iWill":"beDeleted"}');
  });

  test("idempotent jobs", async () => {
    const jobId = "sameIdAcrossBothJobs";
<<<<<<< HEAD
    const { data: resultOfFirstJob } = await client.post("/jobs", {
      endpoint,
      body: { iAm: "theFirstJob" },
      runAt: new Date(Date.now() + 300).toISOString(),
      jobId,
    });

    expect(resultOfFirstJob.jobId).toBe(
      encodeURIComponent(endpoint) + ":" + jobId
    );

    const { data: resultOfSecondJob } = await client.post("/jobs", {
      endpoint,
      body: { iAm: "theSecondJob" },
      runAt: new Date(Date.now() + 300).toISOString(),
      jobId,
    });

    expect(resultOfSecondJob.jobId).toBe(
      encodeURIComponent(endpoint) + ":" + jobId
    );
=======

    await request(quirrel)
      .post("/jobs")
      .send({
        endpoint,
        body: { iAm: "theFirstJob" },
        runAt: new Date(Date.now() + 300).toISOString(),
        jobId,
      })
      .expect(200, { jobId });

    await request(quirrel)
      .post("/jobs")
      .send({
        endpoint,
        body: { iAm: "theSecondJob" },
        runAt: new Date(Date.now() + 300).toISOString(),
        jobId,
      })
      .expect(200, { jobId });
>>>>>>> 3d161c62

    await delay(400);

    expect(bodies).toEqual(['{"iAm":"theFirstJob"}']);
  });
});<|MERGE_RESOLUTION|>--- conflicted
+++ resolved
@@ -92,29 +92,6 @@
 
   test("idempotent jobs", async () => {
     const jobId = "sameIdAcrossBothJobs";
-<<<<<<< HEAD
-    const { data: resultOfFirstJob } = await client.post("/jobs", {
-      endpoint,
-      body: { iAm: "theFirstJob" },
-      runAt: new Date(Date.now() + 300).toISOString(),
-      jobId,
-    });
-
-    expect(resultOfFirstJob.jobId).toBe(
-      encodeURIComponent(endpoint) + ":" + jobId
-    );
-
-    const { data: resultOfSecondJob } = await client.post("/jobs", {
-      endpoint,
-      body: { iAm: "theSecondJob" },
-      runAt: new Date(Date.now() + 300).toISOString(),
-      jobId,
-    });
-
-    expect(resultOfSecondJob.jobId).toBe(
-      encodeURIComponent(endpoint) + ":" + jobId
-    );
-=======
 
     await request(quirrel)
       .post("/jobs")
@@ -124,7 +101,7 @@
         runAt: new Date(Date.now() + 300).toISOString(),
         jobId,
       })
-      .expect(200, { jobId });
+      .expect(200, { jobId: encodeURIComponent(endpoint) + ":" + jobId });
 
     await request(quirrel)
       .post("/jobs")
@@ -134,8 +111,7 @@
         runAt: new Date(Date.now() + 300).toISOString(),
         jobId,
       })
-      .expect(200, { jobId });
->>>>>>> 3d161c62
+      .expect(200, { jobId: encodeURIComponent(endpoint) + ":" + jobId });
 
     await delay(400);
 
