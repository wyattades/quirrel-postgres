import React, {
  PropsWithChildren,
  useCallback,
  useContext,
  useEffect,
  useRef,
  useState,
} from "react";
import { BaseLayout } from "../layouts/BaseLayout";
import { QuirrelClient, Job } from "quirrel/client";
import _ from "lodash";
import { produce } from "immer";
import { getConnectionDetailsFromHash } from "../lib/encrypted-connection-details";

let alreadyAlerted = false;

type JobDTO = Omit<Job<any>, "invoke" | "delete" | "runAt"> & {
  runAt: string;
};

export interface QuirrelInstanceDetails {
  baseUrl: string;
  token?: string;
  encryptionSecret?: string;
}

namespace Quirrel {
  export interface ContextValue {
    activity: Quirrel.Activity[];
    pending: Quirrel.JobDescriptor[];
    completed: Quirrel.JobDescriptor[];
    invoke(job: Quirrel.JobDescriptor): Promise<void>;
    delete(job: Quirrel.JobDescriptor): Promise<void>;
    connectedTo?: QuirrelInstanceDetails;
    connectTo: (instance: QuirrelInstanceDetails) => void;
  }

  export namespace Activity {
    export interface Scheduled {
      type: "scheduled";
      payload: JobDTO;
      date: number;
    }
    export interface Started {
      type: "started";
      payload: { id: string; endpoint: string };
      date: number;
    }
    export interface Completed {
      type: "completed";
      payload: { id: string; endpoint: string };
      date: number;
    }
    export interface Rescheduled {
      type: "rescheduled";
      payload: { id: string; endpoint: string; runAt: string };
      date: number;
    }
    export interface Invoked {
      type: "invoked";
      payload: { id: string; endpoint: string };
      date: number;
    }
    export interface Deleted {
      type: "deleted";
      payload: { id: string; endpoint: string };
      date: number;
    }
    export interface Requested {
      type: "requested";
      payload: { id: string; endpoint: string };
      date: number;
    }
  }

  export type Activity =
    | Activity.Scheduled
    | Activity.Completed
    | Activity.Requested
    | Activity.Invoked
    | Activity.Rescheduled
    | Activity.Deleted
    | Activity.Started;

  export interface JobDescriptor extends JobDTO {
    started: boolean;
  }
}

const mockCtxValue: Quirrel.ContextValue = {
  activity: [],
  pending: [],
  completed: [],
  invoke: async () => {},
  delete: async () => {},
  connectTo: () => {},
};

const QuirrelCtx = React.createContext<Quirrel.ContextValue>(mockCtxValue);

export function useQuirrel() {
  return useContext(QuirrelCtx);
}

function useImmer<T>(defaultValue: T) {
  const [value, setState] = useState(defaultValue);
  const setStateWithImmer = useCallback(
    (recipe: (v: T) => void): void => {
      setState((prevState) => produce(prevState, recipe));
    },
    [setState]
  );

  return [value, setStateWithImmer] as const;
}

function useJobsReducer() {
  const [state, setState] = useImmer<
    Pick<Quirrel.ContextValue, "activity" | "pending" | "completed">
  >({
    activity: [],
    completed: [],
    pending: [],
  });

  const dump = useCallback(
    (jobs: JobDTO[]) =>
      setState((state) => {
        state.pending.push(
          ...jobs.map((j) => ({
            ...j,
            started: false,
          }))
        );
      }),
    [setState]
  );

  const onActivity = useCallback(
    (action: Quirrel.Activity) =>
      setState((state) => {
        state.activity.push(action);

        function findBy({ endpoint, id }: { endpoint: string; id: string }) {
          return (job: Quirrel.JobDescriptor) =>
            job.id === id && job.endpoint === endpoint;
        }

        function findJobIndex(arg: { endpoint: string; id: string }) {
          return state.pending.findIndex(findBy(arg));
        }

        function findJob(arg: { endpoint: string; id: string }) {
          return state.pending[findJobIndex(arg)];
        }

        switch (action.type) {
          case "started": {
            const job = findJob(action.payload);
            job.started = true;
            break;
          }

          case "scheduled": {
            state.pending.push({
              ...action.payload,
              started: false,
            });
            break;
          }

          case "invoked": {
            const job = findJob(action.payload);
            job.runAt = new Date(action.date).toISOString();
            break;
          }

          case "deleted": {
            const jobIndex = findJobIndex(action.payload);
            state.pending.splice(jobIndex, 1);
            break;
          }

          case "rescheduled": {
            const rescheduledJobIndex = state.completed.findIndex(
              findBy(action.payload)
            );

            const rescheduledJob = state.completed[rescheduledJobIndex];
            state.completed.splice(rescheduledJobIndex, 1);

            rescheduledJob.runAt = action.payload.runAt;
            state.pending.push(rescheduledJob);
            break;
          }

          case "completed": {
            const completedJobIndex = findJobIndex(action.payload);
            const completedJob = state.pending[completedJobIndex];

            state.completed.push(completedJob);
            state.pending.splice(completedJobIndex, 1);

            break;
          }
        }
      }),
    [setState]
  );

  return [
    state,
    {
      dump,
      onActivity,
    },
  ] as const;
}

function useQuirrelClient() {
  const [
    instanceDetails,
    setInstanceDetails,
  ] = useState<QuirrelInstanceDetails>();
  const clientGetter = useRef<(endpoint: string) => QuirrelClient<unknown>>();
  const [isConnected, setIsConnected] = useState(false);

  const useInstance = useCallback(
    (instanceDetails: QuirrelInstanceDetails) => {
      let { baseUrl, token } = instanceDetails;
      if (!(baseUrl.startsWith("https://") || baseUrl.startsWith("http://"))) {
        baseUrl = "https://" + baseUrl;
      }

      function getClient(endpoint: string) {
        const result = /((?:https?:\/\/)?.*?(?::\d+)?)\/(.*)/.exec(endpoint);
        if (!result) {
          alert("Not a valid endpoint: " + endpoint);
          throw new Error("Not a valid endpoint: " + endpoint);
        }

        const [, applicationBaseUrl, route] = result;

        return new QuirrelClient({
          async handler() {},
          route,
          config: {
            applicationBaseUrl,
            encryptionSecret: instanceDetails.encryptionSecret,
            quirrelBaseUrl: baseUrl,
            token,
          },
          catchDecryptionErrors(error) {
            if (alreadyAlerted) {
              return;
            }

            alreadyAlerted = true;
            window.alert(
              "One of your jobs can't be decrypted in the browser, since it's been encrypted with an old version of Quirrel. No worries though - this doesn't affect your application at all, since that uses Node's Crypto."
            );
          },
        });
      }

      clientGetter.current = getClient;
      setInstanceDetails(instanceDetails);
      setIsConnected(true);

      return getClient;
    },
    [setInstanceDetails, clientGetter, setIsConnected]
  );

  const connectionWasAborted = useCallback(() => {
    setIsConnected(false);
    clientGetter.current = undefined;
  }, [setIsConnected, clientGetter]);

  return {
    isConnected,
    instanceDetails,
    useInstance,
    getFor: clientGetter.current,
    connectionWasAborted,
  };
}

async function isHealthy(
  baseUrl: string
): Promise<{ isHealthy: boolean; stopPolling?: boolean }> {
  try {
    const res = await fetch(baseUrl + "/health");
    return { isHealthy: res.status === 200 };
  } catch (error) {
    if (error.message === "Not allowed to request resource") {
      window.alert(
        "This browser does not support connecting to your local Quirrel instance. Please use a different browser."
      );
      return { isHealthy: false, stopPolling: true };
    }

    return { isHealthy: false };
  }
}

async function getAllEndpoints(client: QuirrelClient<any>) {
  const endpointsRes = await client.makeRequest("/queues");

  return (await endpointsRes.json()) as string[];
}

export function QuirrelProvider(props: PropsWithChildren<{}>) {
  const [jobsState, { dump, onActivity }] = useJobsReducer();
  const quirrelClient = useQuirrelClient();
  const connectedSocket = useRef<WebSocket>();

  const invoke = useCallback(
    async (job: Quirrel.JobDescriptor) => {
      const client = quirrelClient.getFor!(job.endpoint);
      await client.invoke(job.id);
    },
    [quirrelClient.getFor]
  );

  const deleteCallback = useCallback(
    async (job: Quirrel.JobDescriptor) => {
      const client = quirrelClient.getFor!(job.endpoint);
      await client.delete(job.id);
    },
    [quirrelClient.getFor]
  );

  const loadInitialJobs = useCallback(
    async (getClient: ReturnType<typeof quirrelClient.useInstance>) => {
      for (const endpoint of await getAllEndpoints(
        getClient("https://this.is.not.read/")
      )) {
        const client = getClient(endpoint);

        for await (const jobs of client.get()) {
          dump(
            jobs.map((j) => ({
              ...j,
              runAt: j.runAt.toISOString(),
            }))
          );
        }
      }
    },
    [dump]
  );

  const connectActivityStream = useCallback(
    (instanceDetails: QuirrelInstanceDetails) => {
      const { baseUrl, token } = instanceDetails;
      const isSecure = baseUrl.startsWith("https://");
      const baseUrlWithoutProtocol = baseUrl.slice(
        isSecure ? "https://".length : "http://".length
      );
      const socket = new WebSocket(
        `${isSecure ? "wss" : "ws"}://${baseUrlWithoutProtocol}/activity`,
        token || "ignored"
      );

      socket.onopen = () => {
        connectedSocket.current?.close();
        connectedSocket.current = socket;

        console.log("Connected successfully.");
      };

      socket.onclose = (ev) => {
        console.log(`Socket to ${baseUrl} was closed.`);
        quirrelClient.connectionWasAborted();
      };

      socket.onmessage = (evt) => {
        const data = JSON.parse(evt.data);
        onActivity({ type: data[0], payload: data[1], date: Date.now() });
      };
    },
    [dump, connectedSocket, quirrelClient.connectionWasAborted, onActivity]
  );

  const connect = useCallback(
    async (instanceDetails: QuirrelInstanceDetails) => {
      const { isHealthy: _isHealthy, stopPolling } = await isHealthy(
        instanceDetails.baseUrl
      );
      if (stopPolling) {
        return "stopPolling";
      }
      if (!_isHealthy) {
        return "unhealthy";
      }

      const getClient = quirrelClient.useInstance(instanceDetails);

      await loadInitialJobs(getClient);
      connectActivityStream(instanceDetails);
      return "success";
    },
    [quirrelClient.useInstance, loadInitialJobs, connectActivityStream]
  );

  useEffect(() => {
    if (quirrelClient.isConnected) {
      return;
    }

<<<<<<< HEAD
    const intervalId = setInterval(async () => {
      const result = await connect({
        baseUrl: "http://localhost:9181",
      });

      if (result === "stopPolling" || result === "success") {
        clearInterval(intervalId);
      }
    }, 500);
=======
    let intervalId: NodeJS.Timeout;

    getConnectionDetailsFromHash().then((connDetails) => {
      intervalId = setInterval(() => {
        connect(
          connDetails ?? {
            baseUrl: "http://localhost:9181",
          }
        );
      }, 500);
    });
>>>>>>> a593b233

    return () => clearInterval(intervalId);
  }, [quirrelClient.isConnected]);

  return (
    <QuirrelCtx.Provider
      value={{
        ...jobsState,
        connectTo: connect,
        connectedTo: quirrelClient.instanceDetails,
        invoke,
        delete: deleteCallback,
      }}
    >
      {quirrelClient.isConnected ? (
        props.children
      ) : (
        <BaseLayout>
          <span className="mx-auto items-center flex justify-center">
            <svg
              className="animate-spin -ml-1 mr-3 h-5 w-5 text-black inline-block"
              xmlns="http://www.w3.org/2000/svg"
              fill="none"
              viewBox="0 0 24 24"
            >
              <circle
                className="opacity-25"
                cx="12"
                cy="12"
                r="10"
                stroke="currentColor"
                strokeWidth="4"
              ></circle>
              <path
                className="opacity-75"
                fill="currentColor"
                d="M4 12a8 8 0 018-8V0C5.373 0 0 5.373 0 12h4zm2 5.291A7.962 7.962 0 014 12H0c0 3.042 1.135 5.824 3 7.938l3-2.647z"
              ></path>
            </svg>
            <p id="attaching-to-quirrel" className="inline text-black">
              Attaching to Quirrel ...
            </p>
          </span>
        </BaseLayout>
      )}
    </QuirrelCtx.Provider>
  );
}<|MERGE_RESOLUTION|>--- conflicted
+++ resolved
@@ -409,29 +409,21 @@
       return;
     }
 
-<<<<<<< HEAD
-    const intervalId = setInterval(async () => {
-      const result = await connect({
-        baseUrl: "http://localhost:9181",
-      });
-
-      if (result === "stopPolling" || result === "success") {
-        clearInterval(intervalId);
-      }
-    }, 500);
-=======
     let intervalId: NodeJS.Timeout;
 
     getConnectionDetailsFromHash().then((connDetails) => {
-      intervalId = setInterval(() => {
-        connect(
+      intervalId = setInterval(async () => {
+        const result = await connect(
           connDetails ?? {
             baseUrl: "http://localhost:9181",
           }
         );
+
+        if (result === "stopPolling" || result === "success") {
+          clearInterval(intervalId);
+        }
       }, 500);
     });
->>>>>>> a593b233
 
     return () => clearInterval(intervalId);
   }, [quirrelClient.isConnected]);
